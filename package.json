{
  "name": "bfx-hf-strategy-exec",
  "version": "1.0.5",
  "description": "Execution logic for bfx-hf-strategy",
  "main": "./index.js",
  "directories": {
    "lib": "lib"
  },
  "author": "Bitfinex",
  "contributors": [
    "Cris Mihalache <cris.m@bitfinex.com> (https://www.bitfinex.com)",
    "Paolo Ardoino <paolo@bitfinex.com> (https://www.bitfinex.com)",
    "Jacob Plaster <jacob.plaster@bitfinex.com> (https://www.bitfinex.com)"
  ],
  "license": "Apache-2.0",
  "scripts": {
    "lint": "standard",
    "test": "npm run lint && npm run unit",
    "unit": "NODE_ENV=test istanbul cover _mocha -- -R spec -b --recursive",
    "test-without-coverage": "NODE_ENV=test mocha -R spec -b --recursive",
    "api_docs": "node_modules/jsdoc-to-markdown/bin/cli.js ./index.js > docs/api.md",
    "docs": "npm run api_docs"
  },
  "repository": {
    "type": "git",
    "url": "https://github.com/f3rno/bfx-hf-strategy-exec.git"
  },
  "bugs": {
    "url": "https://github.com/f3rno/bfx-hf-strategy-exec/issues"
  },
  "keywords": [
    "honey framework",
    "bitfinex",
    "bitcoin",
    "BTC"
  ],
  "dependencies": {
    "lodash": "^4.17.10",
    "bfx-hf-util": "^1.0.1",
    "promise-throttle": "^1.0.0",
    "bfx-api-node-util": "^1.0.2",
    "bfx-api-node-core": "^1.1.0"
  },
  "devDependencies": {
<<<<<<< HEAD
    "babel-cli": "^6.26.0",
    "babel-eslint": "^7.2.2",
    "babel-loader": "^6.4.1",
    "babel-plugin-import-directory": "^1.0.3",
    "babel-plugin-lodash": "^3.2.11",
    "babel-preset-env": "^1.4.0",
    "babel-preset-stage-0": "^6.24.1",
    "bfx-api-node-core": "^1.1.0",
    "bfx-api-node-plugin-wd": "^1.0.4",
    "bfx-api-node-rest": "^4.1.2",
    "bfx-hf-indicators": "^2.0.0",
    "bfx-hf-strategy": "^1.0.0",
    "bfx-hf-util": "^1.0.1",
    "bitfinex-api-node": "^4.0.0",
=======
>>>>>>> 8e202d96
    "chai": "^4.2.0",
    "mocha": "^6.2.0",
    "istanbul": "^0.4.5",
    "standard": "^14.2.0",
    "bfx-hf-strategy": "^1.0.0",
    "bfx-hf-indicators": "^2.0.0",
    "bfx-api-node-plugin-wd": "^1.0.4",
    "jsdoc-to-markdown": "^5.0.1"
  }
}<|MERGE_RESOLUTION|>--- conflicted
+++ resolved
@@ -42,28 +42,12 @@
     "bfx-api-node-core": "^1.1.0"
   },
   "devDependencies": {
-<<<<<<< HEAD
-    "babel-cli": "^6.26.0",
-    "babel-eslint": "^7.2.2",
-    "babel-loader": "^6.4.1",
-    "babel-plugin-import-directory": "^1.0.3",
-    "babel-plugin-lodash": "^3.2.11",
-    "babel-preset-env": "^1.4.0",
-    "babel-preset-stage-0": "^6.24.1",
-    "bfx-api-node-core": "^1.1.0",
-    "bfx-api-node-plugin-wd": "^1.0.4",
-    "bfx-api-node-rest": "^4.1.2",
-    "bfx-hf-indicators": "^2.0.0",
-    "bfx-hf-strategy": "^1.0.0",
-    "bfx-hf-util": "^1.0.1",
-    "bitfinex-api-node": "^4.0.0",
-=======
->>>>>>> 8e202d96
     "chai": "^4.2.0",
     "mocha": "^6.2.0",
     "istanbul": "^0.4.5",
     "standard": "^14.2.0",
     "bfx-hf-strategy": "^1.0.0",
+    "bfx-api-node-rest": "^4.1.2",
     "bfx-hf-indicators": "^2.0.0",
     "bfx-api-node-plugin-wd": "^1.0.4",
     "jsdoc-to-markdown": "^5.0.1"
